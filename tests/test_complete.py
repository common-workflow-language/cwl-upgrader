--- conflicted
+++ resolved
@@ -44,11 +44,7 @@
 def test_v1_0_to_v1_1_load_listing(tmp_path: Path) -> None:
     """Basic CWL v1.0 to CWL v1.1 test with LoadListingRequirement (map notation)."""
     doc = load_cwl_document(get_data("testdata/v1.0/listing_deep1.cwl"))
-<<<<<<< HEAD
     upgraded = upgrade_document(doc, tmp_path, tmp_path, "v1.1")
-    assert doc == upgraded
-=======
-    upgraded = upgrade_document(doc, str(tmp_path), "v1.1")
     expected = load_cwl_document(get_data("testdata/v1.1/listing_deep1.cwl"))
     assert upgraded == expected
 
@@ -56,7 +52,7 @@
 def test_v1_0_to_v1_1_load_listing_arr(tmp_path: Path) -> None:
     """Basic CWL v1.0 to CWL v1.1 test with LoadListingRequirement (array notation)."""
     doc = load_cwl_document(get_data("testdata/v1.0/listing_deep1-arr.cwl"))
-    upgraded = upgrade_document(doc, str(tmp_path), "v1.1")
+    upgraded = upgrade_document(doc, tmp_path, tmp_path, "v1.1")
     expected = load_cwl_document(get_data("testdata/v1.1/listing_deep1-arr.cwl"))
     assert upgraded == expected
 
@@ -64,20 +60,15 @@
 def test_v1_0_to_v1_1_network_access(tmp_path: Path) -> None:
     """Basic CWL v1.0 to CWL v1.1 test with NetworkAccess."""
     doc = load_cwl_document(get_data("testdata/v1.0/networkaccess.cwl"))
-    upgraded = upgrade_document(doc, str(tmp_path), "v1.1")
+    upgraded = upgrade_document(doc, tmp_path, tmp_path, "v1.1")
     expected = load_cwl_document(get_data("testdata/v1.1/networkaccess.cwl"))
     assert upgraded == expected
->>>>>>> dc972ff6
 
 
 def test_v1_1_to_v1_2(tmp_path: Path) -> None:
     """Basic CWL v1.1 to CWL v1.2 test."""
     doc = load_cwl_document(get_data("testdata/v1.1/listing_deep1.cwl"))
-<<<<<<< HEAD
     upgraded = upgrade_document(doc, tmp_path, tmp_path, "v1.2")
-    assert doc == upgraded
-=======
-    upgraded = upgrade_document(doc, str(tmp_path), "v1.2")
     expected = load_cwl_document(get_data("testdata/v1.2/listing_deep1.cwl"))
     assert upgraded == expected
 
@@ -85,7 +76,7 @@
 def test_v1_2_to_v1_2(tmp_path: Path) -> None:
     """CWL v1.2 to CWL v1.2 no change test."""
     doc = load_cwl_document(get_data("testdata/v1.2/networkaccess.cwl"))
-    upgraded = upgrade_document(doc, str(tmp_path), "v1.2")
+    upgraded = upgrade_document(doc, tmp_path, tmp_path, "v1.2")
     expected = load_cwl_document(get_data("testdata/v1.2/networkaccess.cwl"))
     assert upgraded == expected
 
@@ -93,10 +84,9 @@
 def test_v1_2_to_latest(tmp_path: Path) -> None:
     """CWL v1.2 to latest no change test."""
     doc = load_cwl_document(get_data("testdata/v1.2/networkaccess.cwl"))
-    upgraded = upgrade_document(doc, str(tmp_path), "latest")
+    upgraded = upgrade_document(doc, tmp_path, tmp_path, "latest")
     expected = load_cwl_document(get_data("testdata/v1.2/networkaccess.cwl"))
     assert upgraded == expected
->>>>>>> dc972ff6
 
 
 def test_packed_graph(tmp_path: Path) -> None:

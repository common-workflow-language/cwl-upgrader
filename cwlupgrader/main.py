#!/usr/bin/env python
"""Transforms draft-3 CWL documents into v1.0 as idiomatically as possible."""

import argparse
import copy
import logging
import os
import os.path
import stat
import sys
from collections.abc import MutableSequence, Sequence
from pathlib import Path
from typing import Any, Callable, Dict, List, MutableMapping, Optional, Set, Union

from schema_salad.sourceline import SourceLine, add_lc_filename, cmap

import ruamel.yaml
from ruamel.yaml.comments import CommentedMap  # for consistent sort order

_logger = logging.getLogger("cwl-upgrader")  # pylint: disable=invalid-name
defaultStreamHandler = logging.StreamHandler()  # pylint: disable=invalid-name
_logger.addHandler(defaultStreamHandler)
_logger.setLevel(logging.INFO)

yaml = ruamel.yaml.main.YAML(typ="rt")
yaml.allow_duplicate_keys = True
yaml.preserve_quotes = True  # type: ignore
yaml.default_flow_style = False


def parse_args(args: List[str]) -> argparse.Namespace:
    """Argument parser."""
    parser = argparse.ArgumentParser(
        description="Tool to upgrade CWL documents from one version to another. "
        "Supports upgrading 'draft-3', 'v1.0', and 'v1.1' to 'v1.2'. For workflows "
        'that include "$import" or "run:" reference that refer to parent '
        "directories, start cwl-upgrader from the topmost directory of your project.",
        formatter_class=argparse.ArgumentDefaultsHelpFormatter,
    )
    parser.add_argument(
        "--v1-only", help="Don't upgrade past cwlVersion: v1.0", action="store_true"
    )
    parser.add_argument(
        "--v1.1-only",
        dest="v1_1_only",
        help="Don't upgrade past cwlVersion: v1.1.",
        action="store_true",
    )
    parser.add_argument(
        "--dir", help="Directory in which to save converted files.", default=Path.cwd()
    )
    parser.add_argument(
        "--always-write",
        help="Always write a file, even if no changes were made.",
        action="store_true",
    )
    parser.add_argument(
        "inputs",
        nargs="+",
        help="One or more CWL documents.",
    )
    return parser.parse_args(args)


def main(args: Optional[List[str]] = None) -> int:
    """Hook to set the args."""
    if not args:
        args = sys.argv[1:]
    return run(parse_args(args))


def run(args: argparse.Namespace) -> int:
    """Main function."""
    imports: Set[str] = set()
    root_out_dir = Path(args.dir)
    root_out_dir.mkdir(parents=True, exist_ok=True)
    for p in args.inputs:
        path = Path(os.path.normpath(p))
        _logger.info("Processing %s", path)
        if not p.startswith("../") and path.resolve() != path:
            current_out_dir = root_out_dir / path.parent
            current_out_dir.mkdir(parents=True, exist_ok=True)
        else:
            current_out_dir = root_out_dir
        document = load_cwl_document(path)
        if "cwlVersion" not in document:
            _logger.warn("No cwlVersion found in %s, skipping it.", path)
        else:
            if document["cwlVersion"] == "v1.0":
                if args.v1_only:
                    _logger.info("Skipping v1.0 document as requested: %s.", path)
                    continue
            elif document["cwlVersion"] == "v1.1":
                if args.v1_1_only:
                    _logger.info("Skipping v1.1 document as requested: %s.", path)
                    continue

            if args.v1_only:
                target_version = "v1.0"
            elif args.v1_1_only:
                target_version = "v1.1"
            else:
                target_version = "latest"
            upgraded_document = upgrade_document(
                document,
                current_out_dir,
                root_out_dir,
                target_version=target_version,
                imports=imports,
            )
<<<<<<< HEAD
            write_cwl_document(upgraded_document, current_out_dir / (path.name))
=======
            if upgraded_document is not document or not args.always_write:
                write_cwl_document(upgraded_document, Path(path).name, args.dir)
>>>>>>> dc972ff6
    return 0


def upgrade_document(
    document: Any,
    output_dir: Path,
    root_dir: Path,
    target_version: Optional[str] = "latest",
    imports: Optional[Set[str]] = None,
) -> Any:
    if imports is None:
        imports = set()
    supported_versions = ["v1.0", "v1.1", "v1.2", "latest"]
    if target_version not in supported_versions:
        _logger.error(f"Unsupported target cwlVersion: {target_version}")
        return

    version = document["cwlVersion"]
    main_updater = None
    inner_updater = None

    if version == "cwl:draft-3" or version == "draft-3":
        if target_version == "v1.0":
            main_updater = draft3_to_v1_0
            inner_updater = _draft3_to_v1_0
        elif target_version == "v1.1":
            main_updater = draft3_to_v1_1
            inner_updater = _draft3_to_v1_1
        elif target_version == "v1.2":
            main_updater = draft3_to_v1_2
            inner_updater = _draft3_to_v1_2
        elif target_version == "latest":
            main_updater = draft3_to_v1_2
            inner_updater = _draft3_to_v1_2
    elif version == "v1.0":
        if target_version == "v1.0":
            _logger.info("Not upgrading v1.0 document as requested.")
            return
        elif target_version == "v1.1":
            main_updater = v1_0_to_v1_1
            inner_updater = _v1_0_to_v1_1
        elif target_version == "v1.2":
            main_updater = v1_0_to_v1_2
            inner_updater = _v1_0_to_v1_2
        elif target_version == "latest":
            main_updater = v1_0_to_v1_2
            inner_updater = _v1_0_to_v1_2
    elif version == "v1.1":
        if target_version == "v1.1":
            _logger.info("Not upgrading v1.1 document as requested.")
            return
        elif target_version == "v1.2":
            main_updater = v1_1_to_v1_2
            inner_updater = _v1_1_to_v1_2
        elif target_version == "latest":
            main_updater = v1_1_to_v1_2
            inner_updater = _v1_1_to_v1_2
    elif version == "v1.2":
        if target_version == "v1.2":
            _logger.info("Not upgrading v1.2 document as requested.")
            return document
        elif target_version == "latest":
            return document
    else:
<<<<<<< HEAD
        _logger.error(f"Unsupported cwlVersion: {version}")
    process_imports(document, imports, inner_updater, output_dir, root_dir)
    return main_updater(document, output_dir, root_dir)
=======
        _logger.error(f"Unknown cwlVersion in source document: {version}")
        return

    if main_updater is None or inner_updater is None:
        _logger.error(f"Cannot downgrade from cwlVersion {version} to {target_version}")
        return

    process_imports(document, imports, inner_updater, output_dir)
    return main_updater(document, output_dir)
>>>>>>> dc972ff6


def load_cwl_document(path: Union[str, Path]) -> Any:
    """
    Load the given path using the Ruamel YAML round-trip loader.

    Also ensures that the filename is recorded so that SourceLine can produce
    informative error messages.
    """
    with open(path) as entry:
        document = yaml.load(entry)
        add_lc_filename(document, entry.name)
    return document


def write_cwl_document(document: Any, path: Path) -> None:
    """
    Serialize the document using the Ruamel YAML round trip dumper.

    Will also prepend "#!/usr/bin/env cwl-runner\n" and
    set the executable bit if it is a CWL document.
    """
    ruamel.yaml.scalarstring.walk_tree(document)
    with open(path, "w") as handle:
        if "cwlVersion" in document:
            if not (
                document.ca
                and document.ca.comment
                and "cwl-runner" in document.ca.comment[1][0].value
            ):
                handle.write("#!/usr/bin/env cwl-runner\n")
        yaml.dump(document, stream=handle)
    if "cwlVersion" in document:
        path.chmod(path.stat().st_mode | stat.S_IXUSR | stat.S_IXGRP | stat.S_IXOTH)


def check_path(root_dir: Path, new_path: Path) -> None:
    """Issue a warning if the new path is outside of the root path."""
    common_path = Path(os.path.commonpath([root_dir.resolve(), new_path.resolve()]))
    if common_path != root_dir:
        _logger.warn(
            "Writing file, '%s', outside of the output directory, '%s'.",
            os.path.normpath(new_path),
            root_dir,
        )


def process_imports(
    document: Any,
    imports: Set[str],
    updater: Callable[[Any, Path, Path], Any],
    out_dir: Path,
    root_dir: Path,
) -> None:
    """Find any '$import's and process them."""
    if isinstance(document, CommentedMap):
        for key, value in document.items():
            if key == "$import":
                if value not in imports and not value.startswith("#"):
                    with SourceLine(document, key, Exception):
                        import_doc = load_cwl_document(
                            Path(document.lc.filename).parent / value
                        )
                    new_path = (out_dir / value).resolve()
                    check_path(root_dir, new_path)
                    new_path.parent.mkdir(parents=True, exist_ok=True)
                    write_cwl_document(updater(import_doc, out_dir, root_dir), new_path)
                    imports.add(value)
            else:
                process_imports(value, imports, updater, out_dir, root_dir)
    elif isinstance(document, MutableSequence):
        for entry in document:
            process_imports(entry, imports, updater, out_dir, root_dir)


def v1_0_to_v1_1(document: CommentedMap, out_dir: Path, root_dir: Path) -> CommentedMap:
    """CWL v1.0.x to v1.1 transformation loop."""
    _v1_0_to_v1_1(document, out_dir, root_dir)
    for key, value in document.items():
        with SourceLine(document, key, Exception):
            if isinstance(value, CommentedMap):
                document[key] = _v1_0_to_v1_1(value, out_dir, root_dir)
            elif isinstance(value, list):
                for index, entry in enumerate(value):
                    if isinstance(entry, CommentedMap):
                        value[index] = _v1_0_to_v1_1(entry, out_dir, root_dir)
    document["cwlVersion"] = "v1.1"
    return sort_v1_0(document)


def v1_0_to_v1_2(document: CommentedMap, out_dir: Path, root_dir: Path) -> CommentedMap:
    """CWL v1.0.x to v1.2 transformation."""
<<<<<<< HEAD
    document = v1_0_to_v1_1(document, out_dir, root_dir)
    document["cwlVersion"] = "v1.2"
=======
    document = v1_0_to_v1_1(document, outdir)
    document = v1_1_to_v1_2(document, outdir)
>>>>>>> dc972ff6
    return document


def v1_1_to_v1_2(document: CommentedMap, out_dir: Path, root_dir: Path) -> CommentedMap:
    """CWL v1.1 to v1.2 transformation."""
    document = _v1_1_to_v1_2(document, outdir)
    document["cwlVersion"] = "v1.2"
    return document


def draft3_to_v1_0(
    document: CommentedMap, out_dir: Path, root_dir: Path
) -> CommentedMap:
    """Transformation loop."""
    _draft3_to_v1_0(document, out_dir, root_dir)
    if isinstance(document, MutableMapping):
        for key, value in document.items():
            with SourceLine(document, key, Exception):
                if isinstance(value, CommentedMap):
                    document[key] = _draft3_to_v1_0(value, out_dir, root_dir)
                elif isinstance(value, list):
                    for index, entry in enumerate(value):
                        if isinstance(entry, CommentedMap):
                            value[index] = _draft3_to_v1_0(entry, out_dir, root_dir)
    document["cwlVersion"] = "v1.0"
    return sort_v1_0(document)


def draft3_to_v1_1(
    document: CommentedMap, out_dir: Path, root_dir: Path
) -> CommentedMap:
    """transformation loop."""
    return v1_0_to_v1_1(draft3_to_v1_0(document, out_dir, root_dir), out_dir, root_dir)


def draft3_to_v1_2(
    document: CommentedMap, out_dir: Path, root_dir: Path
) -> CommentedMap:
    """transformation loop."""
    return v1_1_to_v1_2(
        v1_0_to_v1_1(draft3_to_v1_0(document, out_dir, root_dir), out_dir, root_dir),
        out_dir,
        root_dir,
    )


def _draft3_to_v1_0(
    document: CommentedMap, out_dir: Path, root_dir: Path
) -> CommentedMap:
    """Inner loop for transforming draft-3 to v1.0."""
    if "class" in document:
        if document["class"] == "Workflow":
            workflow_clean(document)
        elif document["class"] == "File":
            document["location"] = document.pop("path")
        elif document["class"] == "CommandLineTool":
            input_output_clean(document)
            hints_and_requirements_clean(document)
            if (
                isinstance(document["baseCommand"], list)
                and len(document["baseCommand"]) == 1
            ):
                document["baseCommand"] = document["baseCommand"][0]
            if "arguments" in document and not document["arguments"]:
                del document["arguments"]
    clean_secondary_files(document)

    if "description" in document:
        document["doc"] = document.pop("description")

    return document


def _draft3_to_v1_1(
    document: CommentedMap, out_dir: Path, root_dir: Path
) -> CommentedMap:
    return v1_0_to_v1_1(_draft3_to_v1_0(document, out_dir, root_dir), out_dir, root_dir)


def _draft3_to_v1_2(
    document: CommentedMap, out_dir: Path, root_dir: Path
) -> CommentedMap:
    return _draft3_to_v1_1(document, out_dir, root_dir)  # nothing needs doing for 1.2


WORKFLOW_INPUT_INPUTBINDING = (
    "{}[cwl-upgrader_v1_0_to_v1_1] Original input had the following "
    "(unused) inputBinding element: {}"
)

V1_0_TO_V1_1_REWRITE = {
    "http://commonwl.org/cwltool#WorkReuse": "WorkReuse",
    "http://arvados.org/cwl#ReuseRequirement": "WorkReuse",
    "http://commonwl.org/cwltool#TimeLimit": "ToolTimeLimit",
    "http://commonwl.org/cwltool#NetworkAccess": "NetworkAccess",
    "http://commonwl.org/cwltool#InplaceUpdateRequirement": "InplaceUpdateRequirement",
    "http://commonwl.org/cwltool#LoadListingRequirement": "LoadListingRequirement",
}


def _v1_0_to_v1_1(
    document: CommentedMap, out_dir: Path, root_dir: Path
) -> CommentedMap:
    """Inner loop for transforming draft-3 to v1.0."""
    if "class" in document:
        if document["class"] == "Workflow":
            upgrade_v1_0_hints_and_reqs(document)
            move_up_loadcontents(document)
            cleanup_v1_0_input_bindings(document)
            steps = document["steps"]
            if isinstance(steps, MutableSequence):
                for index, entry in enumerate(steps):
                    with SourceLine(steps, index, Exception):
                        upgrade_v1_0_hints_and_reqs(entry)
                        if "run" in entry and isinstance(entry["run"], CommentedMap):
                            process = entry["run"]
                            _v1_0_to_v1_1(process, out_dir, root_dir)
                            if "cwlVersion" in process:
                                del process["cwlVersion"]
                        elif isinstance(entry["run"], str) and "#" not in entry["run"]:
                            path = Path(document.lc.filename).parent / entry["run"]
                            process = v1_0_to_v1_1(load_cwl_document(str(path)), outdir)
                            write_cwl_document(process, path.name, outdir)
            elif isinstance(steps, MutableMapping):
                for step_name in steps:
                    with SourceLine(steps, step_name, Exception):
                        entry = steps[step_name]
                        upgrade_v1_0_hints_and_reqs(entry)
                        if "run" in entry:
                            if isinstance(entry["run"], CommentedMap):
                                process = entry["run"]
                                _v1_0_to_v1_1(process, out_dir, root_dir)
                                if "cwlVersion" in process:
                                    del process["cwlVersion"]
                            elif (
                                isinstance(entry["run"], str)
                                and "#" not in entry["run"]
                            ):
                                run_path = (
                                    Path(document.lc.filename).parent / entry["run"]
                                ).resolve()
                                process = v1_0_to_v1_1(
                                    load_cwl_document(run_path), out_dir, root_dir
                                )
                                new_path = out_dir / entry["run"]
                                check_path(root_dir, new_path)
                                new_path.parent.mkdir(parents=True, exist_ok=True)
                                write_cwl_document(process, new_path)
                            elif isinstance(entry["run"], str) and "#" in entry["run"]:
                                pass  # reference to $graph entry
                            else:
                                raise Exception(
                                    "'run' entry was neither a CWL Process nor "
                                    "a path to one: %s.",
                                    entry["run"],
                                )
        elif document["class"] == "CommandLineTool":
            upgrade_v1_0_hints_and_reqs(document)
            move_up_loadcontents(document)
            network_access = has_hint_or_req(document, "NetworkAccess")
            listing = has_hint_or_req(document, "LoadListingRequirement")
            reqs = document.get("requirements", {})
            # TODO: add comments to explain the extra hints
            if isinstance(reqs, MutableSequence):
                if not network_access:
                    reqs.append({"class": "NetworkAccess", "networkAccess": True})
                if not listing:
                    reqs.append(
                        cmap(
                            {
                                "class": "LoadListingRequirement",
                                "loadListing": "deep_listing",
                            }
                        )
                    )
            elif isinstance(reqs, MutableMapping):
                if not network_access:
                    reqs["NetworkAccess"] = {"networkAccess": True}
                if not listing:
                    reqs["LoadListingRequirement"] = cmap(
                        {"loadListing": "deep_listing"}
                    )
            if "requirements" not in document:
                document["requirements"] = reqs
        elif document["class"] == "ExpressionTool":
            move_up_loadcontents(document)
            cleanup_v1_0_input_bindings(document)
    return document


<<<<<<< HEAD
def _v1_0_to_v1_2(
    document: CommentedMap, out_dir: Path, root_dir: Path
) -> CommentedMap:
    return _v1_0_to_v1_1(document, out_dir, root_dir)  # nothing needs doing for v1.2


def _v1_1_to_v1_2(
    document: CommentedMap, out_dir: Path, root_dir: Path
) -> CommentedMap:
=======
def _v1_0_to_v1_2(document: CommentedMap, outdir: str) -> CommentedMap:
    document = _v1_0_to_v1_1(document, outdir)
    return _v1_1_to_v1_2(document, outdir)


def _v1_1_to_v1_2(document: CommentedMap, outdir: str) -> CommentedMap:
    if "class" in document:
        if document["class"] == "Workflow":
            steps = document["steps"]
            if isinstance(steps, MutableSequence):
                for index, entry in enumerate(steps):
                    with SourceLine(steps, index, Exception):
                        if "run" in entry and isinstance(entry["run"], CommentedMap):
                            process = entry["run"]
                            _v1_1_to_v1_2(process, outdir)
                            if "cwlVersion" in process:
                                del process["cwlVersion"]

                        elif isinstance(entry["run"], str) and "#" not in entry["run"]:
                            if hasattr(document.lc, "filename"):
                                dirname = Path(document.lc.filename).parent
                            else:
                                dirname = Path(outdir)
                            path = dirname / entry["run"]
                            process = v1_1_to_v1_2(load_cwl_document(str(path)), outdir)
                            write_cwl_document(process, path.name, outdir)
            elif isinstance(steps, MutableMapping):
                for step_name in steps:
                    with SourceLine(steps, step_name, Exception):
                        entry = steps[step_name]
                        if "run" in entry:
                            if isinstance(entry["run"], CommentedMap):
                                process = entry["run"]
                                _v1_1_to_v1_2(process, outdir)
                                if "cwlVersion" in process:
                                    del process["cwlVersion"]
                            elif (
                                isinstance(entry["run"], str)
                                and "#" not in entry["run"]
                            ):
                                if hasattr(document.lc, "filename"):
                                    dirname = Path(document.lc.filename).parent
                                else:
                                    dirname = Path(outdir)
                                path = dirname / entry["run"]
                                process = v1_1_to_v1_2(
                                    load_cwl_document(str(path)), outdir
                                )
                                write_cwl_document(process, path.name, outdir)
                            elif isinstance(entry["run"], str) and "#" in entry["run"]:
                                pass  # reference to $graph entry
                            else:
                                raise Exception(
                                    "'run' entry was neither a CWL Process nor "
                                    "a path to one: %s.",
                                    entry["run"],
                                )
>>>>>>> dc972ff6
    return document


def cleanup_v1_0_input_bindings(document: Dict[str, Any]) -> None:
    """In v1.1 Workflow or ExpressionTool level inputBindings are deprecated."""

    def cleanup(inp: Dict[str, Any]) -> None:
        """Serialize non loadContents fields and add that to the doc."""
        if "inputBinding" in inp:
            bindings = inp["inputBinding"]
            for field in list(bindings.keys()):
                if field != "loadContents":
                    prefix = "" if "doc" not in inp else "{}\n".format(inp["doc"])
                    inp["doc"] = WORKFLOW_INPUT_INPUTBINDING.format(prefix, field)
                    del bindings[field]
            if not bindings:
                del inp["inputBinding"]

    inputs = document["inputs"]
    if isinstance(inputs, MutableSequence):
        for entry in inputs:
            cleanup(entry)
    elif isinstance(inputs, MutableMapping):
        for input_name in inputs:
            cleanup(inputs[input_name])


def move_up_loadcontents(document: Dict[str, Any]) -> None:
    """Promote 'loadContents' up a level for CWL v1.1."""

    def cleanup(inp: Dict[str, Any]) -> None:
        """Move loadContents to the preferred location."""
        if "inputBinding" in inp:
            bindings = inp["inputBinding"]
            for field in list(bindings.keys()):
                if field == "loadContents":
                    inp[field] = bindings.pop(field)

    inputs = document["inputs"]
    if isinstance(inputs, MutableSequence):
        for entry in inputs:
            cleanup(entry)
    elif isinstance(inputs, MutableMapping):
        for input_name in inputs:
            cleanup(inputs[input_name])


def upgrade_v1_0_hints_and_reqs(document: Dict[str, Any]) -> None:
    """Rename some pre-v1.1 extensions to their official CWL v1.1 names."""
    for extra in ("requirements", "hints"):
        if extra in document:
            with SourceLine(document, extra, Exception):
                if isinstance(document[extra], MutableMapping):
                    for req_name in document[extra]:
                        with SourceLine(document[extra], req_name, Exception):
                            if req_name in V1_0_TO_V1_1_REWRITE:
                                document[extra][
                                    V1_0_TO_V1_1_REWRITE[req_name]
                                ] = document[extra].pop(req_name)
                elif isinstance(document[extra], MutableSequence):
                    for index, entry in enumerate(document[extra]):
                        with SourceLine(document[extra], index, Exception):
                            if (
                                isinstance(entry, MutableMapping)
                                and "class" in entry
                                and entry["class"] in V1_0_TO_V1_1_REWRITE
                            ):
                                entry["class"] = V1_0_TO_V1_1_REWRITE[entry["id"]]
                else:
                    raise Exception(
                        "{} section must be either a list of dictionaries "
                        "or a dictionary of dictionaries!: {}".format(
                            extra, document[extra]
                        )
                    )


def has_hint_or_req(document: Dict[str, Any], name: str) -> bool:
    """Detects an existing named hint or requirement."""
    for extra in ("requirements", "hints"):
        if extra in document:
            with SourceLine(document, extra, Exception):
                if isinstance(document[extra], MutableMapping):
                    if name in document[extra]:
                        return True
                elif isinstance(document[extra], MutableSequence):
                    for index, entry in enumerate(document[extra]):
                        with SourceLine(document[extra], index, Exception):
                            if "class" == entry and entry["class"] == name:
                                return True
    return False


def workflow_clean(document: Dict[str, Any]) -> None:
    """Transform draft-3 style Workflows to more idiomatic v1.0"""
    input_output_clean(document)
    hints_and_requirements_clean(document)
    outputs = document["outputs"]
    for index, output_id in enumerate(outputs):
        with SourceLine(outputs, index, Exception):
            outputs[output_id]["outputSource"] = (
                outputs[output_id].pop("source").lstrip("#").replace(".", "/")
            )
    new_steps = CommentedMap()
    for index, step in enumerate(document["steps"]):
        with SourceLine(document["steps"], index, Exception):
            new_step = CommentedMap()
            new_step.update(step)
            step = new_step
            step_id = step.pop("id")
            step_id_len = len(step_id) + 1
            step["out"] = []
            for index2, outp in enumerate(step["outputs"]):
                with SourceLine(step["outputs"], index2, Exception):
                    clean_outp_id = outp["id"]
                    if clean_outp_id.startswith(step_id):
                        clean_outp_id = clean_outp_id[step_id_len:]
                    step["out"].append(clean_outp_id)
            del step["outputs"]
            ins = CommentedMap()
            for index3, inp in enumerate(step["inputs"]):
                with SourceLine(step["inputs"], index3, Exception):
                    ident = inp["id"]
                    if ident.startswith(step_id):
                        ident = ident[step_id_len:]
                    if "source" in inp:
                        with SourceLine(inp, "source", Exception):
                            if isinstance(inp["source"], str):
                                inp["source"] = (
                                    inp["source"].lstrip("#").replace(".", "/")
                                )
                            else:
                                for index4, inp_source in enumerate(inp["source"]):
                                    with SourceLine(inp["source"], index4, Exception):
                                        inp["source"][index4] = inp_source.lstrip(
                                            "#"
                                        ).replace(".", "/")
                    del inp["id"]
                    if len(inp) > 1:
                        ins[ident] = inp
                    elif len(inp) == 1:
                        if "source" in inp:
                            ins[ident] = inp.popitem()[1]
                        else:
                            ins[ident] = inp
                    else:
                        ins[ident] = {}
            step["in"] = ins
            del step["inputs"]
            if "scatter" in step:
                with SourceLine(step, "scatter", Exception):
                    if isinstance(step["scatter"], str) == 1:
                        source = step["scatter"]
                        if source.startswith(step_id):
                            source = source[step_id_len:]
                        step["scatter"] = source
                    elif isinstance(step["scatter"], list) and len(step["scatter"]) > 1:
                        step["scatter"] = []
                        for index4, source in enumerate(step["scatter"]):
                            with SourceLine(step["scatter"], index4, Exception):
                                if source.startswith(step_id):
                                    source = source[step_id_len:]
                                step["scatter"].append(source)
                    else:
                        source = step["scatter"][0]
                        if source.startswith(step_id):
                            source = source[step_id_len:]
                        step["scatter"] = source
            if "description" in step:
                step["doc"] = step.pop("description")
            new_steps[step_id.lstrip("#")] = step
    document["steps"] = new_steps


def input_output_clean(document: Dict[str, Any]) -> None:
    """Transform draft-3 style input/output listings into idiomatic v1.0."""
    for param_type in ["inputs", "outputs"]:
        if param_type not in document:
            break
        new_section = CommentedMap()
        meta = False
        for index, param in enumerate(document[param_type]):
            with SourceLine(document[param_type], index, Exception):
                if "$import" in param:
                    meta = True
        if not meta:
            for index2, param2 in enumerate(document[param_type]):
                with SourceLine(document[param_type], index2, Exception):
                    param_id = param2.pop("id").lstrip("#")
                    if "type" in param2:
                        param2["type"] = shorten_type(param2["type"])
                        array_type_raise_sf(param2)
                    if "description" in param2:
                        param2["doc"] = param2.pop("description")
                    if len(param2) > 1:
                        new_section[param_id] = sort_input_or_output(param2)
                    elif "type" in param2 and isinstance(param2["type"], str):
                        new_section[param_id] = param2.popitem()[1]
                    else:
                        new_section[param_id] = param2
            document[param_type] = new_section


def array_type_raise_sf(param: MutableMapping[str, Any]) -> None:
    """Move up draft-3 secondaryFile specs on File members in Arrays."""
    typ = param["type"]
    if isinstance(typ, MutableSequence):
        for index, param2 in enumerate(typ):
            with SourceLine(typ, index, Exception):
                if isinstance(param2, MutableMapping) and "type" in param2:
                    array_type_raise_sf(param2)
    elif (
        isinstance(typ, MutableMapping)
        and "type" in typ
        and typ["type"] == "array"
        and "items" in typ
        and "File" in typ["items"]
        and "secondaryFiles" in typ
    ):
        param["secondaryFiles"] = typ["secondaryFiles"]
        del typ["secondaryFiles"]


def hints_and_requirements_clean(document: Dict[str, Any]) -> None:
    """Transform draft-3 style hints/reqs into idiomatic v1.0 hints/reqs."""
    for section in ["hints", "requirements"]:
        if section in document:
            new_section = {}
            meta = False
            for index, entry in enumerate(document[section]):
                with SourceLine(document[section], index, Exception):
                    if isinstance(entry, MutableMapping):
                        if "$import" in entry or "$include" in entry:
                            meta = True
            for index2, entry2 in enumerate(document[section]):
                with SourceLine(document[section], index2, Exception):
                    if isinstance(entry2, MutableMapping):
                        if (
                            "class" in entry2
                            and entry2["class"] == "CreateFileRequirement"
                        ):
                            entry2["class"] = "InitialWorkDirRequirement"
                            entry2["listing"] = []
                            for filedef in entry2["fileDef"]:
                                entry2["listing"].append(
                                    {
                                        "entryname": filedef["filename"],
                                        "entry": filedef["fileContent"],
                                    }
                                )
                            del entry2["fileDef"]
                    if not meta:
                        new_section[entry2["class"]] = entry2
                        del entry2["class"]
            if not meta:
                document[section] = new_section


def shorten_type(type_obj: List[Any]) -> Union[str, List[Any]]:
    """Transform draft-3 style type declarations into idiomatic v1.0 types."""
    if isinstance(type_obj, str) or not isinstance(type_obj, Sequence):
        return type_obj
    new_type = []  # type: List[str]
    for entry in type_obj:  # find arrays that we can shorten and do so
        if isinstance(entry, Dict):
            if entry["type"] == "array" and isinstance(entry["items"], str):
                entry = entry["items"] + "[]"
            elif entry["type"] == "enum":
                entry = sort_enum(entry)
        new_type.extend([entry])
    if len(new_type) == 2:
        if "null" in new_type:
            type_copy = copy.deepcopy(new_type)
            type_copy.remove("null")
            if isinstance(type_copy[0], str):
                return type_copy[0] + "?"
    if len(new_type) == 1:
        return new_type[0]
    return new_type


def clean_secondary_files(document: Dict[str, Any]) -> None:
    """Cleanup for secondaryFiles"""
    if "secondaryFiles" in document:
        for i, sfile in enumerate(document["secondaryFiles"]):
            if "$(" in sfile or "${" in sfile:
                document["secondaryFiles"][i] = sfile.replace(
                    '"path"', '"location"'
                ).replace(".path", ".location")


def sort_v1_0(document: Dict[str, Any]) -> CommentedMap:
    """Sort the sections of the CWL document in a more meaningful order."""
    keyorder = [
        "cwlVersion",
        "class",
        "id",
        "label",
        "doc",
        "requirements",
        "hints",
        "inputs",
        "stdin",
        "baseCommand",
        "steps",
        "expression",
        "arguments",
        "stderr",
        "stdout",
        "outputs",
        "successCodes",
        "temporaryFailCodes",
        "permanentFailCodes",
    ]
    return CommentedMap(
        sorted(
            document.items(),
            key=lambda i: keyorder.index(i[0]) if i[0] in keyorder else 100,
        )
    )


def sort_enum(enum: Dict[str, Any]) -> Dict[str, Any]:
    """Sort the enum type definitions in a more meaningful order."""
    keyorder = ["type", "name", "label", "symbols", "inputBinding"]
    return CommentedMap(
        sorted(
            enum.items(),
            key=lambda i: keyorder.index(i[0]) if i[0] in keyorder else 100,
        )
    )


def sort_input_or_output(io_def: Dict[str, Any]) -> Dict[str, Any]:
    """Sort the input definitions in a more meaningful order."""
    keyorder = [
        "label",
        "doc",
        "type",
        "format",
        "secondaryFiles",
        "default",
        "inputBinding",
        "outputBinding",
        "streamable",
    ]
    return CommentedMap(
        sorted(
            io_def.items(),
            key=lambda i: keyorder.index(i[0]) if i[0] in keyorder else 100,
        )
    )


if __name__ == "__main__":
    sys.exit(main())<|MERGE_RESOLUTION|>--- conflicted
+++ resolved
@@ -108,12 +108,8 @@
                 target_version=target_version,
                 imports=imports,
             )
-<<<<<<< HEAD
-            write_cwl_document(upgraded_document, current_out_dir / (path.name))
-=======
             if upgraded_document is not document or not args.always_write:
-                write_cwl_document(upgraded_document, Path(path).name, args.dir)
->>>>>>> dc972ff6
+                write_cwl_document(upgraded_document, current_out_dir / path.name)
     return 0
 
 
@@ -148,6 +144,8 @@
         elif target_version == "latest":
             main_updater = draft3_to_v1_2
             inner_updater = _draft3_to_v1_2
+        else:
+            pass  # does not happen
     elif version == "v1.0":
         if target_version == "v1.0":
             _logger.info("Not upgrading v1.0 document as requested.")
@@ -161,6 +159,8 @@
         elif target_version == "latest":
             main_updater = v1_0_to_v1_2
             inner_updater = _v1_0_to_v1_2
+        else:
+            pass  # does not happen
     elif version == "v1.1":
         if target_version == "v1.1":
             _logger.info("Not upgrading v1.1 document as requested.")
@@ -178,11 +178,6 @@
         elif target_version == "latest":
             return document
     else:
-<<<<<<< HEAD
-        _logger.error(f"Unsupported cwlVersion: {version}")
-    process_imports(document, imports, inner_updater, output_dir, root_dir)
-    return main_updater(document, output_dir, root_dir)
-=======
         _logger.error(f"Unknown cwlVersion in source document: {version}")
         return
 
@@ -190,9 +185,8 @@
         _logger.error(f"Cannot downgrade from cwlVersion {version} to {target_version}")
         return
 
-    process_imports(document, imports, inner_updater, output_dir)
-    return main_updater(document, output_dir)
->>>>>>> dc972ff6
+    process_imports(document, imports, inner_updater, output_dir, root_dir)
+    return main_updater(document, output_dir, root_dir)
 
 
 def load_cwl_document(path: Union[str, Path]) -> Any:
@@ -285,19 +279,14 @@
 
 def v1_0_to_v1_2(document: CommentedMap, out_dir: Path, root_dir: Path) -> CommentedMap:
     """CWL v1.0.x to v1.2 transformation."""
-<<<<<<< HEAD
     document = v1_0_to_v1_1(document, out_dir, root_dir)
-    document["cwlVersion"] = "v1.2"
-=======
-    document = v1_0_to_v1_1(document, outdir)
-    document = v1_1_to_v1_2(document, outdir)
->>>>>>> dc972ff6
+    document = v1_1_to_v1_2(document, out_dir, root_dir)
     return document
 
 
 def v1_1_to_v1_2(document: CommentedMap, out_dir: Path, root_dir: Path) -> CommentedMap:
     """CWL v1.1 to v1.2 transformation."""
-    document = _v1_1_to_v1_2(document, outdir)
+    document = _v1_1_to_v1_2(document, out_dir, root_dir)
     document["cwlVersion"] = "v1.2"
     return document
 
@@ -413,8 +402,10 @@
                                 del process["cwlVersion"]
                         elif isinstance(entry["run"], str) and "#" not in entry["run"]:
                             path = Path(document.lc.filename).parent / entry["run"]
-                            process = v1_0_to_v1_1(load_cwl_document(str(path)), outdir)
-                            write_cwl_document(process, path.name, outdir)
+                            process = v1_0_to_v1_1(
+                                load_cwl_document(str(path)), out_dir, root_dir
+                            )
+                            write_cwl_document(process, path.name, out_dir)
             elif isinstance(steps, MutableMapping):
                 for step_name in steps:
                     with SourceLine(steps, step_name, Exception):
@@ -482,23 +473,16 @@
     return document
 
 
-<<<<<<< HEAD
 def _v1_0_to_v1_2(
     document: CommentedMap, out_dir: Path, root_dir: Path
 ) -> CommentedMap:
-    return _v1_0_to_v1_1(document, out_dir, root_dir)  # nothing needs doing for v1.2
+    document = _v1_0_to_v1_1(document, out_dir, root_dir)
+    return _v1_1_to_v1_2(document, out_dir, root_dir)
 
 
 def _v1_1_to_v1_2(
     document: CommentedMap, out_dir: Path, root_dir: Path
 ) -> CommentedMap:
-=======
-def _v1_0_to_v1_2(document: CommentedMap, outdir: str) -> CommentedMap:
-    document = _v1_0_to_v1_1(document, outdir)
-    return _v1_1_to_v1_2(document, outdir)
-
-
-def _v1_1_to_v1_2(document: CommentedMap, outdir: str) -> CommentedMap:
     if "class" in document:
         if document["class"] == "Workflow":
             steps = document["steps"]
@@ -507,7 +491,7 @@
                     with SourceLine(steps, index, Exception):
                         if "run" in entry and isinstance(entry["run"], CommentedMap):
                             process = entry["run"]
-                            _v1_1_to_v1_2(process, outdir)
+                            _v1_1_to_v1_2(process, out_dir)
                             if "cwlVersion" in process:
                                 del process["cwlVersion"]
 
@@ -515,10 +499,12 @@
                             if hasattr(document.lc, "filename"):
                                 dirname = Path(document.lc.filename).parent
                             else:
-                                dirname = Path(outdir)
+                                dirname = Path(out_dir)
                             path = dirname / entry["run"]
-                            process = v1_1_to_v1_2(load_cwl_document(str(path)), outdir)
-                            write_cwl_document(process, path.name, outdir)
+                            process = v1_1_to_v1_2(
+                                load_cwl_document(str(path)), out_dir, root_dir
+                            )
+                            write_cwl_document(process, path.name, out_dir, root_dir)
             elif isinstance(steps, MutableMapping):
                 for step_name in steps:
                     with SourceLine(steps, step_name, Exception):
@@ -526,7 +512,7 @@
                         if "run" in entry:
                             if isinstance(entry["run"], CommentedMap):
                                 process = entry["run"]
-                                _v1_1_to_v1_2(process, outdir)
+                                _v1_1_to_v1_2(process, out_dir, root_dir)
                                 if "cwlVersion" in process:
                                     del process["cwlVersion"]
                             elif (
@@ -536,12 +522,12 @@
                                 if hasattr(document.lc, "filename"):
                                     dirname = Path(document.lc.filename).parent
                                 else:
-                                    dirname = Path(outdir)
+                                    dirname = Path(out_dir, root_dir)
                                 path = dirname / entry["run"]
                                 process = v1_1_to_v1_2(
-                                    load_cwl_document(str(path)), outdir
+                                    load_cwl_document(str(path)), out_dir, root_dir
                                 )
-                                write_cwl_document(process, path.name, outdir)
+                                write_cwl_document(process, out_dir / path.name)
                             elif isinstance(entry["run"], str) and "#" in entry["run"]:
                                 pass  # reference to $graph entry
                             else:
@@ -550,7 +536,6 @@
                                     "a path to one: %s.",
                                     entry["run"],
                                 )
->>>>>>> dc972ff6
     return document
 
 
